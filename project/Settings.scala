--- conflicted
+++ resolved
@@ -61,17 +61,8 @@
   lazy val mimaSettings = mimaDefaultSettings ++ Seq(
     previousArtifact := None
   )
-<<<<<<< HEAD
- 
+
   val tests = inConfig(Test)(Defaults.testTasks) ++ inConfig(IntegrationTest)(Defaults.itSettings)
-=======
-
-  // Make the integration tests inherit class path + classes from the unit tests.
-  // It is needed because we want to use some classes from unit tests in integration tests without duplicating them.
-  lazy val IntegrationTest = config("it") extend Test
-
-  val tests = inConfig(Test)(Defaults.testTasks) ++ inConfig(IntegrationTest)(Defaults.testTasks)
->>>>>>> 45dfe4e5
 
   val testOptionSettings = Seq(
     // commented out for now until migrated to: Tests.Argument(TestFrameworks.ScalaTest, "-oDF"),
