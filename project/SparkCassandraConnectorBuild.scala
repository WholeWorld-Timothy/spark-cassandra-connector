/*
* Licensed to the Apache Software Foundation (ASF) under one or more
* contributor license agreements.  See the NOTICE file distributed with
* this work for additional information regarding copyright ownership.
* The ASF licenses this file to You under the Apache License, Version 2.0
* (the "License"); you may not use this file except in compliance with
* the License.  You may obtain a copy of the License at
*
*    http://www.apache.org/licenses/LICENSE-2.0
*
* Unless required by applicable law or agreed to in writing, software
* distributed under the License is distributed on an "AS IS" BASIS,
* WITHOUT WARRANTIES OR CONDITIONS OF ANY KIND, either express or implied.
* See the License for the specific language governing permissions and
* limitations under the License.
*/

import java.io.File

import pl.project13.scala.sbt.JmhPlugin
import sbt.Keys._
import sbt._

object CassandraSparkBuild extends Build {
  import Settings._
  import sbtassembly.AssemblyPlugin
  import sbtsparkpackage.SparkPackagePlugin

  val namespace = "spark-cassandra-connector"

  val demosPath = file(s"$namespace-demos")

  lazy val root = RootProject(
    name = "root",
    dir = file("."),
    settings = rootSettings ++ Seq(cassandraServerClasspath := { "" }),
    contains = Seq(embedded, connector, demos)
  ).disablePlugins(AssemblyPlugin, SparkPackagePlugin)

  lazy val cassandraServerProject = Project(
    id = "cassandra-server",
    base = file("cassandra-server"),
    settings = defaultSettings ++ Seq(
      libraryDependencies ++= Seq(Artifacts.cassandraServer % "it", Artifacts.airlift),
      cassandraServerClasspath := {
        (fullClasspath in IntegrationTest).value.map(_.data.getAbsoluteFile).mkString(File.pathSeparator)
      }
    )
  ) configs IntegrationTest

  lazy val embedded = CrossScalaVersionsProject(
    name = s"$namespace-embedded",
    conf = defaultSettings ++ Seq(
      libraryDependencies
      ++= Dependencies.embedded ++ Seq(
        "org.scala-lang" % "scala-reflect"  % scalaVersion.value,
        "org.scala-lang" % "scala-compiler" % scalaVersion.value))
  ).disablePlugins(AssemblyPlugin, SparkPackagePlugin) configs IntegrationTest

  lazy val connector = CrossScalaVersionsProject(
    name = namespace,
    conf = assembledSettings ++ Seq(libraryDependencies ++= Dependencies.connector ++ Seq(
        "org.scala-lang" % "scala-reflect"  % scalaVersion.value,
        "org.scala-lang" % "scala-compiler" % scalaVersion.value % "test,it")) ++ pureCassandraSettings
    ).copy(dependencies = Seq(embedded % "test->test;it->it,test;")
  ) configs IntegrationTest

  lazy val demos = RootProject(
    name = "demos",
    dir = demosPath,
    contains = Seq(simpleDemos, kafkaStreaming)
  ).disablePlugins(AssemblyPlugin, SparkPackagePlugin)

  lazy val simpleDemos = Project(
    id = "simple-demos",
    base = demosPath / "simple-demos",
    settings = demoSettings,
    dependencies = Seq(connector, embedded)
  ).disablePlugins(AssemblyPlugin, SparkPackagePlugin)

  lazy val kafkaStreaming = Project(
    id = "kafka-streaming",
    base = demosPath / "kafka-streaming",
    settings = demoSettings ++ Seq(libraryDependencies ++= Seq(Artifacts.Demos.kafka, Artifacts.Demos.kafkaStreaming)),
    dependencies = Seq(connector, embedded))
      .disablePlugins(AssemblyPlugin, SparkPackagePlugin)

  lazy val refDoc = Project(
    id = s"$namespace-doc",
    base = file(s"$namespace-doc"),
    settings = defaultSettings ++ Seq(libraryDependencies ++= Dependencies.spark)
  ) dependsOn connector

  lazy val perf = Project(
    id = s"$namespace-perf",
    base = file(s"$namespace-perf"),
    settings = projectSettings,
    dependencies = Seq(connector, embedded)
  ) enablePlugins(JmhPlugin)

  def crossBuildPath(base: sbt.File, v: String): sbt.File = base / s"scala-$v" / "src"

  /* templates */
  def CrossScalaVersionsProject(name: String,
                                conf: Seq[Def.Setting[_]],
                                reliesOn: Seq[ClasspathDep[ProjectReference]] = Seq.empty) =
    Project(id = name, base = file(name), dependencies = reliesOn, settings = conf ++ Seq(
      unmanagedSourceDirectories in (Compile, packageBin) +=
        crossBuildPath(baseDirectory.value, scalaBinaryVersion.value),
      unmanagedSourceDirectories in (Compile, doc) +=
        crossBuildPath(baseDirectory.value, scalaBinaryVersion.value),
      unmanagedSourceDirectories in Compile +=
        crossBuildPath(baseDirectory.value, scalaBinaryVersion.value)
    ))

  def RootProject(
    name: String,
    dir: sbt.File, settings: =>
    scala.Seq[sbt.Def.Setting[_]] = Seq.empty,
    contains: Seq[ProjectReference]): Project =
      Project(
        id = name,
        base = dir,
        settings = parentSettings ++ settings,
        aggregate = contains)
}

object Artifacts {
  import Versions._

  implicit class Exclude(module: ModuleID) {
    def guavaExclude(): ModuleID =
      module exclude("com.google.guava", "guava")

    def nettyExclude(): ModuleID =
      module exclude("io.netty", "netty-all")

    def glassfishExclude(): ModuleID = {
      module
          .exclude("org.glassfish.jersey.containers", "jersey-container-servlet-core")
          .exclude("org.glassfish.jersey.containers", "jersey-container-servlet")
          .exclude("org.glassfish.jersey.core", "jersey-client")
          .exclude("org.glassfish.jersey.core", "jersey-common")
          .exclude("org.glassfish.jersey.core", "jersey-server")
    }

    def sparkCoreExclusions(): ModuleID = module.guavaExclude().nettyExclude().glassfishExclude()
        .exclude("commons-collections", "commons-collections")
        .exclude("commons-beanutils", "commons-beanutils-core")
        .exclude("commons-logging", "commons-logging")
        .exclude("org.apache.curator", "curator-recipes")

    def sparkExclusions(): ModuleID = module.sparkCoreExclusions()
      .exclude("org.apache.spark", s"spark-core_$scalaBinary")

    def logbackExclude(): ModuleID = module
      .exclude("ch.qos.logback", "logback-classic")
      .exclude("ch.qos.logback", "logback-core")

    def replExclusions: ModuleID = module.guavaExclude()
      .exclude("org.apache.spark", s"spark-bagel_$scalaBinary")
      .exclude("org.apache.spark", s"spark-mllib_$scalaBinary")
      .exclude("org.scala-lang", "scala-compiler")

    def kafkaExclusions: ModuleID = module
      .exclude("org.slf4j", "slf4j-simple")
      .exclude("com.sun.jmx", "jmxri")
      .exclude("com.sun.jdmk", "jmxtools")
      .exclude("net.sf.jopt-simple", "jopt-simple")
  }

  val akkaActor           = "com.typesafe.akka"       %% "akka-actor"            % Akka           % "provided"  // ApacheV2
  val akkaRemote          = "com.typesafe.akka"       %% "akka-remote"           % Akka           % "provided"  // ApacheV2
  val akkaSlf4j           = "com.typesafe.akka"       %% "akka-slf4j"            % Akka           % "provided"  // ApacheV2
<<<<<<< HEAD
  val cassandraClient     = "org.apache.cassandra"    % "cassandra-clientutil"   % Settings.cassandraTestVersion    guavaExclude() // ApacheV2
  val cassandraDriver     = "com.datastax.cassandra"  % "cassandra-driver-core"  % CassandraDriver                  guavaExclude() // ApacheV2
  val commonsLang3        = "org.apache.commons"      % "commons-lang3"          % CommonsLang3                                    // ApacheV2
  val commonsBeanUtils    = "commons-beanutils"       % "commons-beanutils"      % CommonsBeanUtils                 exclude("commons-logging", "commons-logging") // ApacheV2
=======
  val cassandraClient     = "org.apache.cassandra"    % "cassandra-clientutil"   % Settings.cassandraTestVersion       guavaExclude // ApacheV2
  val cassandraDriver     = "com.datastax.cassandra"  % "cassandra-driver-core"  % CassandraDriver guavaExclude // ApacheV2
>>>>>>> 3c709cf3
  val config              = "com.typesafe"            % "config"                 % Config         % "provided"  // ApacheV2
  val guava               = "com.google.guava"        % "guava"                  % Guava
  val jodaC               = "org.joda"                % "joda-convert"           % JodaC
  val jodaT               = "joda-time"               % "joda-time"              % JodaT
  val lzf                 = "com.ning"                % "compress-lzf"           % Lzf            % "provided"
  val slf4jApi            = "org.slf4j"               % "slf4j-api"              % Slf4j          % "provided"  // MIT
  val jsr166e             = "com.twitter"             % "jsr166e"                % JSR166e                      // Creative Commons
  val airlift             = "io.airlift"              % "airline"                % Airlift

  /* To allow spark artifact inclusion in the demos at runtime, we set 'provided' below. */
  val sparkCore           = "org.apache.spark"        %% "spark-core"            % Spark sparkCoreExclusions() // ApacheV2
  val sparkRepl           = "org.apache.spark"        %% "spark-repl"            % Spark sparkExclusions()     // ApacheV2
  val sparkUnsafe         = "org.apache.spark"        %% "spark-unsafe"          % Spark sparkExclusions()     // ApacheV2
  val sparkStreaming      = "org.apache.spark"        %% "spark-streaming"       % Spark sparkExclusions()     // ApacheV2
  val sparkSql            = "org.apache.spark"        %% "spark-sql"             % Spark sparkExclusions()        // ApacheV2
  val sparkCatalyst       = "org.apache.spark"        %% "spark-catalyst"        % Spark sparkExclusions()        // ApacheV2
  val sparkHive           = "org.apache.spark"        %% "spark-hive"            % Spark sparkExclusions()        // ApacheV2

  val cassandraServer     = "org.apache.cassandra"    % "cassandra-all"          % Settings.cassandraTestVersion      logbackExclude()  exclude(org = "org.slf4j", name = "log4j-over-slf4j")  // ApacheV2

  object Metrics {
    val metricsCore       = "com.codahale.metrics"    % "metrics-core"           % CodaHaleMetrics % "provided"
    val metricsJson       = "com.codahale.metrics"    % "metrics-json"           % CodaHaleMetrics % "provided"
  }

  object Jetty {
    val jettyServer       = "org.eclipse.jetty"       % "jetty-server"            % SparkJetty % "provided"
    val jettyServlet      = "org.eclipse.jetty"       % "jetty-servlet"           % SparkJetty % "provided"
  }

  object Embedded {
    val akkaCluster       = "com.typesafe.akka"       %% "akka-cluster"           % Akka                                    // ApacheV2
    val jopt              = "net.sf.jopt-simple"      % "jopt-simple"             % JOpt
    val kafka             = "org.apache.kafka"        %% "kafka"                  % Kafka                 kafkaExclusions   // ApacheV2
    val sparkRepl         = "org.apache.spark"        %% "spark-repl"             % Spark % "provided"    replExclusions    // ApacheV2
    val snappy            = "org.xerial.snappy"       % "snappy-java"             % "1.1.1.7"
  }

  object Demos {
    val kafka             = "org.apache.kafka"        %% "kafka"                      % Kafka                 kafkaExclusions   // ApacheV2
    val kafkaStreaming    = "org.apache.spark"        %% "spark-streaming-kafka-0-8"  % Spark   % "provided"  sparkExclusions   // ApacheV2
  }

  object Test {
    val akkaTestKit       = "com.typesafe.akka"       %% "akka-testkit"                 % Akka      % "test,it"       // ApacheV2
    val commonsIO         = "commons-io"              % "commons-io"                    % CommonsIO % "test,it"       // ApacheV2
    val scalaCheck        = "org.scalacheck"          %% "scalacheck"                   % ScalaCheck % "test,it"      // BSD
    val scalaMock         = "org.scalamock"           %% "scalamock-scalatest-support"  % ScalaMock % "test,it"       // BSD
    val scalaTest         = "org.scalatest"           %% "scalatest"                    % ScalaTest % "test,it"       // ApacheV2
    val scalactic         = "org.scalactic"           %% "scalactic"                    % Scalactic % "test,it"       // ApacheV2
    val sparkCoreT        = "org.apache.spark"        %% "spark-core"                   % Spark     % "test,it" classifier "tests"
    val sparkStreamingT   = "org.apache.spark"        %% "spark-streaming"              % Spark     % "test,it" classifier "tests"
    val mockito           = "org.mockito"             % "mockito-all"                   % "1.10.19" % "test,it"       // MIT
    val junit             = "junit"                   % "junit"                         % "4.11"    % "test,it"
    val junitInterface    = "com.novocode"            % "junit-interface"               % "0.10"    % "test,it"
    val powerMock         = "org.powermock"           % "powermock-module-junit4"       % "1.6.2"   % "test,it"       // ApacheV2
    val powerMockMockito  = "org.powermock"           % "powermock-api-mockito"         % "1.6.2"   % "test,it"       // ApacheV2
  }
}


object Dependencies {

  import Artifacts._
  import BuildUtil._

  val logging = Seq(slf4jApi)

  val metrics = Seq(Metrics.metricsCore, Metrics.metricsJson)

  val jetty = Seq(Jetty.jettyServer, Jetty.jettyServlet)

  val testKit = Seq(
    sparkRepl % "test,it",
    Test.akkaTestKit,
    Test.commonsIO,
    Test.junit,
    Test.junitInterface,
    Test.scalaCheck,
    Test.scalaMock,
    Test.scalaTest,
    Test.scalactic,
    Test.sparkCoreT,
    Test.sparkStreamingT,
    Test.mockito,
    Test.powerMock,
    Test.powerMockMockito
  )

  val akka = Seq(akkaActor, akkaRemote, akkaSlf4j)

  val cassandra = Seq(cassandraClient, cassandraDriver)

  val spark = Seq(sparkCore, sparkStreaming, sparkSql, sparkCatalyst, sparkHive, sparkUnsafe)

<<<<<<< HEAD
  val connector = (testKit ++ metrics ++ jetty ++ logging ++ cassandra ++ spark.map(_ % "provided") ++ Seq(commonsLang3, commonsBeanUtils, guava, jodaC, jodaT, lzf, jsr166e))
      .map (_ exclude(org = "org.slf4j", name = "log4j-over-slf4j"))
=======
  val connector = testKit ++ metrics ++ jetty ++ logging ++ akka ++ cassandra ++ spark.map(_ % "provided") ++ Seq(
    config, guava, jodaC, jodaT, lzf, jsr166e)
>>>>>>> 3c709cf3

  val embedded = (logging ++ spark ++ cassandra ++ akka ++ Seq(
    cassandraServer % "it,test", Embedded.jopt, Embedded.sparkRepl, Embedded.kafka, Embedded.snappy, guava, config)) map (_ exclude(org = "org.slf4j", name = "log4j-over-slf4j"))

  val perf = logging ++ spark ++ cassandra

  val kafka = Seq(Demos.kafka, Demos.kafkaStreaming)

  val documentationMappings = Seq(
    DocumentationMapping(url(s"http://spark.apache.org/docs/${Versions.Spark}/api/scala/"),
      sparkCore, sparkStreaming, sparkSql, sparkCatalyst, sparkHive
    ),
    DocumentationMapping(url(s"http://doc.akka.io/api/akka/${Versions.Akka}/"),
      akkaActor, akkaRemote, akkaSlf4j
    )
  )

}<|MERGE_RESOLUTION|>--- conflicted
+++ resolved
@@ -172,15 +172,9 @@
   val akkaActor           = "com.typesafe.akka"       %% "akka-actor"            % Akka           % "provided"  // ApacheV2
   val akkaRemote          = "com.typesafe.akka"       %% "akka-remote"           % Akka           % "provided"  // ApacheV2
   val akkaSlf4j           = "com.typesafe.akka"       %% "akka-slf4j"            % Akka           % "provided"  // ApacheV2
-<<<<<<< HEAD
   val cassandraClient     = "org.apache.cassandra"    % "cassandra-clientutil"   % Settings.cassandraTestVersion    guavaExclude() // ApacheV2
   val cassandraDriver     = "com.datastax.cassandra"  % "cassandra-driver-core"  % CassandraDriver                  guavaExclude() // ApacheV2
-  val commonsLang3        = "org.apache.commons"      % "commons-lang3"          % CommonsLang3                                    // ApacheV2
   val commonsBeanUtils    = "commons-beanutils"       % "commons-beanutils"      % CommonsBeanUtils                 exclude("commons-logging", "commons-logging") // ApacheV2
-=======
-  val cassandraClient     = "org.apache.cassandra"    % "cassandra-clientutil"   % Settings.cassandraTestVersion       guavaExclude // ApacheV2
-  val cassandraDriver     = "com.datastax.cassandra"  % "cassandra-driver-core"  % CassandraDriver guavaExclude // ApacheV2
->>>>>>> 3c709cf3
   val config              = "com.typesafe"            % "config"                 % Config         % "provided"  // ApacheV2
   val guava               = "com.google.guava"        % "guava"                  % Guava
   val jodaC               = "org.joda"                % "joda-convert"           % JodaC
@@ -276,13 +270,8 @@
 
   val spark = Seq(sparkCore, sparkStreaming, sparkSql, sparkCatalyst, sparkHive, sparkUnsafe)
 
-<<<<<<< HEAD
-  val connector = (testKit ++ metrics ++ jetty ++ logging ++ cassandra ++ spark.map(_ % "provided") ++ Seq(commonsLang3, commonsBeanUtils, guava, jodaC, jodaT, lzf, jsr166e))
+  val connector = (testKit ++ metrics ++ jetty ++ logging ++ cassandra ++ spark.map(_ % "provided") ++ Seq(commonsBeanUtils, guava, jodaC, jodaT, lzf, jsr166e))
       .map (_ exclude(org = "org.slf4j", name = "log4j-over-slf4j"))
-=======
-  val connector = testKit ++ metrics ++ jetty ++ logging ++ akka ++ cassandra ++ spark.map(_ % "provided") ++ Seq(
-    config, guava, jodaC, jodaT, lzf, jsr166e)
->>>>>>> 3c709cf3
 
   val embedded = (logging ++ spark ++ cassandra ++ akka ++ Seq(
     cassandraServer % "it,test", Embedded.jopt, Embedded.sparkRepl, Embedded.kafka, Embedded.snappy, guava, config)) map (_ exclude(org = "org.slf4j", name = "log4j-over-slf4j"))
