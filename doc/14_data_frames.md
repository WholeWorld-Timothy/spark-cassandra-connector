--- conflicted
+++ resolved
@@ -45,18 +45,17 @@
 
 ...
 
-<<<<<<< HEAD
 val df = sqlContext
   .read
   .format("org.apache.spark.sql.cassandra")
   .options(Map( "table" -> "words", "keyspace" -> "test"))
-  .load()// This DataFrame will use a spark.cassandra.input.size of 5000
+  .load()// This DataFrame will use a spark.cassandra.input.size of 32
 
 val otherdf =  sqlContext
   .read
   .format("org.apache.spark.sql.cassandra")
   .options(Map( "table" -> "words", "keyspace" -> "test" , "cluster" -> "ClusterOne"))
-  .load()// This DataFrame will use a spark.cassandra.input.size of 1000
+  .load()// This DataFrame will use a spark.cassandra.input.size of 128
 
 val lastdf = sqlContext
   .read
@@ -65,30 +64,9 @@
     "table" -> "words", 
     "keyspace" -> "test" ,
     "cluster" -> "ClusterOne",
-    "spark.cassandra.input.split.size" -> 500
+    "spark.cassandra.input.split.size_in_mb" -> 48
     )
-  ).load()// This DataFrame will use a spark.cassandra.input.split.size of 500
-=======
-val df = sqlContext.load(
-  "org.apache.spark.sql.cassandra", 
-   options = Map( "c_table" -> "words", "keyspace" -> "test" 
-)// This DataFrame will use a spark.cassandra.input.size of 32
-
-val otherdf =  sqlContext.load(
-  "org.apache.spark.sql.cassandra", 
-   options = Map( "c_table" -> "words", "keyspace" -> "test" , "cluster" -> "ClusterOne" )
-)// This DataFrame will use a spark.cassandra.input.size of 128
-
-val lastdf = sqlContext.load(
-               "org.apache.spark.sql.cassandra", 
-                options = Map( 
-                  "c_table" -> "words", 
-                  "keyspace" -> "test" ,
-                  "cluster" -> "ClusterOne",
-                  "spark.cassandra.input.split.size_in_mb" -> 48
-                )
-)// This DataFrame will use a spark.cassandra.input.split.size_in_mb of 48
->>>>>>> bb3d18cb
+  ).load()// This DataFrame will use a spark.cassandra.input.split.size of 48
 ```
 
 ###Creating DataFrames using Read Commands
@@ -117,15 +95,9 @@
 source as `org.apache.spark.sql.cassandra`. The `OPTIONS` passed to this table are used to
 establish a relation between the CassandraTable and the internally used DataSource.
 
-<<<<<<< HEAD
-Because of a limitation in SparkSQL 1.4.0 DDL parser, SparkSQL `OPTIONS` 
-do not accept "." and "_" characters in option names, so options containing these 
-characters can be only set in the `SparkConf` or `SQLConf` objects.
-=======
 Because of a limitation in SparkSQL, SparkSQL `OPTIONS` must have their
 `.` characters replaced with `_`. This means `spark.cassandra.input.split.size_in_mb` becomes 
 `spark_cassandra_input_split_size_in_mb`. 
->>>>>>> bb3d18cb
 
 Example Creating a Source Using Spark SQL:
 ```scala
