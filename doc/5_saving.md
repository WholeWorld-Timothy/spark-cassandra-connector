--- conflicted
+++ resolved
@@ -1,13 +1,10 @@
 # Documentation
-<<<<<<< HEAD
-=======
-
->>>>>>> d92dd921
+
 ## Saving and deleting to/from Cassandra
 
-It is possible to save any `RDD` to Cassandra, not just a `CassandraRDD`. 
-The only requirement is that the object class of `RDD` is a tuple or 
-has property names corresponding to Cassandra column names. 
+It is possible to save any `RDD` to Cassandra, not just `CassandraRDD`. 
+The only requirement is that the object class of `RDD` is a tuple or has property names 
+corresponding to Cassandra column names. 
 
 It is possible to save an `RDD` to an existing Cassandra table as well 
 as to let the connector create appropriate table automatically based on 
@@ -17,19 +14,11 @@
 and call the `saveToCassandra` method with the keyspace name, table name 
 and a list of columns. Make sure to include at least all primary key columns.
 To save an `RDD` to a new table, instead of calling `saveToCassandra`, 
-<<<<<<< HEAD
-call `saveAsCassandraTable` or `saveAsCassandraTableEx`.
+call `saveAsCassandraTable` or `saveAsCassandraTableEx` with the name of the table you want to create.
 
 `deleteFromCassandra` can be used to delete columns or full rows from Cassandra table based on `RDD` with primary keys
- 
-## Saving an RDD of Tuples
-=======
-call `saveAsCassandraTable` or `saveAsCassandraTableEx` with the name of the table you want to create.
-
-`deleteFromCassandra` can be used to delete columns or full rows from Cassandra table based on `RDD` with primary keys
 
 ## Saving a collection of tuples
->>>>>>> d92dd921
 
 #### Example Saving an RDD of Tuples with Default Mapping
 Assume the following table definition:
