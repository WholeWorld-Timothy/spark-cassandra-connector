--- conflicted
+++ resolved
@@ -1,4 +1,3 @@
-<<<<<<< HEAD
 2.0.0 M2
  * Includes all patches up to 1.6.1
 
@@ -15,10 +14,9 @@
     - Update plugins and Scala version
 
 ********************************************************************************
-=======
+
 1.6.2
  * Fixed shading in artifacts published to Maven
->>>>>>> 12603d42
 
 1.6.1
  * Disallow TimeUUID Predicate Pushdown (SPARKC-405)
